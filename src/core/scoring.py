--- conflicted
+++ resolved
@@ -1,4 +1,3 @@
-<<<<<<< HEAD
 from __future__ import annotations
 
 ## -------------------------------------------------------------------
@@ -9,9 +8,14 @@
 from datetime import datetime, time
 from zoneinfo import ZoneInfo
 import math
+import logging
+import pytz
 
 NY = ZoneInfo("America/New_York")
 
+## -------------------------------------------------------------------
+## Candidate Model
+## -------------------------------------------------------------------
 @dataclass
 class Candidate:
     date: str                 # "YYYY-MM-DD"
@@ -29,6 +33,9 @@
     rvol: Optional[float] = None
     atr_stretch: Optional[float] = None
 
+## -------------------------------------------------------------------
+## Time / Helper Functions
+## -------------------------------------------------------------------
 def is_after_935_et(now: Optional[datetime] = None) -> bool:
     """Return True iff current ET time is >= 09:35:00."""
     now = now or datetime.now(tz=NY)
@@ -52,6 +59,9 @@
         return 0.0
     return (current_price - prev_close) / atr_value
 
+## -------------------------------------------------------------------
+## Filters + Scoring
+## -------------------------------------------------------------------
 def passes_filters(c: Candidate, min_liquidity: int) -> bool:
     """Final-pick pre-filters: time, above PMH, liquidity."""
     if not is_after_935_et():
@@ -63,18 +73,14 @@
     return True
 
 def score_gap(gap_pct: float) -> float:
-    # Cap at 100 to avoid 200% junk from dominating
     return max(0.0, min(gap_pct, 100.0))
 
 def score_rvol(rvol: float) -> float:
-    # Cap at 5x, scale so 5x == 50 points
-    return min(max(rvol, 0.0), 5.0) * 10.0
+    return min(max(rvol, 0.0), 5.0) * 10.0  # Cap at 5x, scale so 5x == 50
 
 def score_atr_stretch(stretch: float, threshold: float = 2.0) -> float:
-    # If >= threshold (e.g., 2 ATR), return 0. Else a decreasing curve.
     if stretch >= threshold:
         return 0.0
-    # normalize: stretch==0 => 100; stretch==threshold => 0
     return max(0.0, 1.0 - (stretch / threshold)) * 100.0
 
 def score_catalyst(has_catalyst: bool) -> float:
@@ -100,23 +106,22 @@
         catalyst_score * weights.get("catalyst", 0.1)
     )
 
+## -------------------------------------------------------------------
+## Final Pick Selection
+## -------------------------------------------------------------------
 def select_final_pick(
     candidates: Iterable[Candidate],
     *,
     weights: Dict[str, float],
     min_liquidity: int,
 ) -> Optional[Dict[str, object]]:
-    """
-    Applies filters + scoring and returns a dict representing the winning row for CSV.
-    Returns None if no valid candidate.
-    """
+    """Applies filters + scoring and returns a dict representing the winning row for CSV."""
     scored: List[Dict[str, object]] = []
 
     for c in candidates:
         if not passes_filters(c, min_liquidity=min_liquidity):
             continue
 
-        # Derive metrics if not pre-populated
         gap_pct = c.gap_pct if c.gap_pct is not None else compute_gap_pct(c.prev_close, c.last_price)
         rvol = c.rvol if c.rvol is not None else compute_rvol(c.intraday_volume, c.avg_daily_volume)
         atr_stretch = c.atr_stretch if c.atr_stretch is not None else compute_atr_stretch(c.last_price, c.prev_close, c.atr_14)
@@ -128,28 +133,6 @@
             has_catalyst=c.has_catalyst,
             weights=weights,
         )
-=======
-# src/core/scoring.py
-import logging
-from datetime import datetime
-import pytz
-
-def score_snapshots(snapshots: dict):
-    """
-    Takes a dict of snapshots {ticker: snapshot} and returns
-    a list of (ticker, pct_gain) sorted by % move (desc).
-    """
-    scored = []
-    for ticker, snap in snapshots.items():
-        try:
-            last = snap.get("last_price") or 0
-            prev = snap.get("prev_close") or 0
-            if prev > 0:
-                pct_gain = ((last - prev) / prev) * 100
-                scored.append((ticker, pct_gain))
-        except Exception:
-            continue
->>>>>>> 9825a7b8
 
         reason_bits = []
         if c.last_price > c.premarket_high:
@@ -174,14 +157,15 @@
             "Reason": reason,
         })
 
-<<<<<<< HEAD
     if not scored:
         return None
 
-    # Highest final score wins
     scored.sort(key=lambda r: r["FinalScore"], reverse=True)
     return scored[0]
 
+## -------------------------------------------------------------------
+## Snapshot Scoring + Logging
+## -------------------------------------------------------------------
 def score_snapshots(snap_dict: Dict[str, Dict]) -> List[Dict]:
     """Very simple scoring passthrough for compatibility with scanner."""
     rows = []
@@ -193,16 +177,9 @@
             "gap_pct": compute_gap_pct(snap.get("prev_close", 0) or 0, snap.get("last_price", 0) or 0),
             "volume": snap.get("volume", 0),
         })
-    # Sort descending by gap_pct
     return sorted(rows, key=lambda r: r["gap_pct"], reverse=True)
 
-def log_top_movers(rows: List[Dict], n: int = 5):
-    """Log top N movers for debug/visibility."""
-    print(f"Top {n} movers:")
-    for r in rows[:n]:
-        print(f"  {r['ticker']}: {r['gap_pct']:.2f}% gap, vol {r['volume']}")
-=======
-def log_top_movers(scored, snapshots, n=5, tag=""):
+def log_top_movers(scored, snapshots=None, n=5, tag=""):
     """
     Logs the top n movers with price, % move, and timestamp.
     Adds session tag ([PRE], [POST], [ONCE]).
@@ -216,10 +193,19 @@
     logger.info(f"{tag} Top {n} movers by gap %:")
     tz = pytz.timezone("America/New_York")
 
-    for ticker, gain in top:
-        snap = snapshots.get(ticker, {})
-        price = snap.get("last_price") or snap.get("prev_close")
-        ts = snap.get("timestamp") or snap.get("updated")
+    for row in top:
+        if isinstance(row, tuple):
+            # origin/main format: (ticker, gain)
+            ticker, gain = row
+            snap = snapshots.get(ticker, {}) if snapshots else {}
+            price = snap.get("last_price") or snap.get("prev_close")
+            ts = snap.get("timestamp") or snap.get("updated")
+        else:
+            # HEAD format: dict row
+            ticker = row["ticker"]
+            gain = row["gap_pct"]
+            price = row.get("last_price") or row.get("prev_close")
+            ts = None
 
         ts_str = None
         if ts:
@@ -239,5 +225,4 @@
         elif ts_str:
             logger.info(f"{tag}   {ticker}: ({gain:.2f}%) @ {ts_str} ET [no price]")
         else:
-            logger.info(f"{tag}   {ticker}: ({gain:.2f}%) [no price]")
->>>>>>> 9825a7b8
+            logger.info(f"{tag}   {ticker}: ({gain:.2f}%) [no price]")